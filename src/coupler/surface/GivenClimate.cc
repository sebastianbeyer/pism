--- conflicted
+++ resolved
@@ -59,28 +59,17 @@
 
   m_temperature->set_attrs("climate_forcing",
                            "temperature of the ice at the ice surface but below firn processes",
-<<<<<<< HEAD
-                           "Kelvin", "");
+                           "Kelvin", "Kelvin", "", 0);
   m_temperature->metadata().set_numbers("valid_range", {0.0, 323.15}); // [0C, 50C]
-=======
-                           "Kelvin", "Kelvin", "", 0);
-  m_temperature->metadata().set_doubles("valid_range", {0.0, 323.15}); // [0C, 50C]
->>>>>>> e783d014
 
   const double smb_max = m_config->get_number("surface.given.smb_max", "kg m-2 second-1");
 
   m_mass_flux->set_attrs("climate_forcing",
                          "surface mass balance (accumulation/ablation) rate",
-<<<<<<< HEAD
-                         "kg m-2 s-1", "land_ice_surface_specific_mass_balance_flux");
-  m_mass_flux->metadata().set_string("glaciological_units", "kg m-2 year-1");
-  m_mass_flux->metadata().set_numbers("valid_range", {-smb_max, smb_max});
-=======
                          "kg m-2 s-1", "kg m-2 year-1",
                          "land_ice_surface_specific_mass_balance_flux", 0);
->>>>>>> e783d014
 
-  m_mass_flux->metadata().set_doubles("valid_range", {-smb_max, smb_max});
+  m_mass_flux->metadata().set_numbers("valid_range", {-smb_max, smb_max});
 }
 
 Given::~Given() {
@@ -116,7 +105,7 @@
   dummy_accumulation(*m_mass_flux, *m_accumulation);
   dummy_melt(*m_mass_flux, *m_melt);
   dummy_runoff(*m_mass_flux, *m_runoff);
-  
+
 }
 
 const IceModelVec2S &Given::mass_flux_impl() const {
