// Copyright (C) 2012, 2013, 2014, 2015, 2016 PISM Authors
//
// This file is part of PISM.
//
// PISM is free software; you can redistribute it and/or modify it under the
// terms of the GNU General Public License as published by the Free Software
// Foundation; either version 3 of the License, or (at your option) any later
// version.
//
// PISM is distributed in the hope that it will be useful, but WITHOUT ANY
// WARRANTY; without even the implied warranty of MERCHANTABILITY or FITNESS
// FOR A PARTICULAR PURPOSE.  See the GNU General Public License for more
// details.
//
// You should have received a copy of the GNU General Public License
// along with PISM; if not, write to the Free Software
// Foundation, Inc., 51 Franklin St, Fifth Floor, Boston, MA  02110-1301  USA

#include <gsl/gsl_math.h>       // M_PI, GSL_NAN

#include "PACosineYearlyCycle.hh"
#include "base/util/Timeseries.hh"
#include "base/util/PISMTime.hh"
#include "base/util/pism_options.hh"
#include "base/util/PISMConfigInterface.hh"
#include "base/util/IceGrid.hh"
#include "base/util/io/PIO.hh"

#include "base/util/error_handling.hh"
#include "base/util/MaxTimestep.hh"

namespace pism {
namespace atmosphere {

CosineYearlyCycle::CosineYearlyCycle(IceGrid::ConstPtr g)
  : YearlyCycle(g), m_A(NULL) {
}

CosineYearlyCycle::~CosineYearlyCycle() {
  if (m_A != NULL) {
    delete m_A;
  }
}

void CosineYearlyCycle::init_impl() {

  m_t = m_dt = GSL_NAN;  // every re-init restarts the clock

  m_log->message(2,
             "* Initializing the 'cosine yearly cycle' atmosphere model (-atmosphere yearly_cycle)...\n");


  options::String input_file("-atmosphere_yearly_cycle_file",
                             "CosineYearlyCycle input file name");
  options::String scaling_file("-atmosphere_yearly_cycle_scaling_file",
                               "CosineYearlyCycle amplitude scaling input file name");

  if (not input_file.is_set()) {
    throw RuntimeError("Please specify an '-atmosphere yearly_cycle' input file\n"
                       "using the -atmosphere_yearly_cycle_file option.");
  }

  m_log->message(2,
             "  Reading mean annual air temperature, mean July air temperature, and\n"
             "  precipitation fields from '%s'...\n", input_file->c_str());

  m_air_temp_mean_annual.regrid(input_file, CRITICAL);
  m_air_temp_mean_july.regrid(input_file, CRITICAL);
  m_precipitation.regrid(input_file, CRITICAL);

  if (scaling_file.is_set()) {

<<<<<<< HEAD
    if (m_A == NULL) {
      m_A = new Timeseries(*m_grid, "amplitude_scaling",
                         m_config->get_string("time_dimension_name"));
      m_A->metadata().set_string("units", "1");
      m_A->metadata().set_string("long_name", "cosine yearly cycle amplitude scaling");
      m_A->dimension_metadata().set_string("units", m_grid->ctx()->time()->units_string());
=======
    if (A == NULL) {
      A = new Timeseries(*m_grid, "amplitude_scaling",
                         m_config->get_string("time.dimension_name"));
      A->metadata().set_string("units", "1");
      A->metadata().set_string("long_name", "cosine yearly cycle amplitude scaling");
      A->dimension_metadata().set_string("units", m_grid->ctx()->time()->units_string());
>>>>>>> 75808528
    }

    m_log->message(2,
               "  Reading cosine yearly cycle amplitude scaling from '%s'...\n",
               scaling_file->c_str());

    PIO nc(m_grid->com, "netcdf3");    // OK to use netcdf3
    nc.open(scaling_file, PISM_READONLY);
    {
      m_A->read(nc, *m_grid->ctx()->time(), *m_grid->ctx()->log());
    }
    nc.close();

  } else {
    if (m_A != NULL) {
      delete m_A;
    }
    m_A = NULL;
  }
}

MaxTimestep CosineYearlyCycle::max_timestep_impl(double t) {
  (void) t;
  return MaxTimestep();
}

void CosineYearlyCycle::update_impl(double my_t, double my_dt) {
  m_t = my_t;
  m_dt = my_dt;
}

void CosineYearlyCycle::init_timeseries_impl(const std::vector<double> &ts) {

  YearlyCycle::init_timeseries_impl(ts);

  if (m_A != NULL) {
    for (unsigned int k = 0; k < ts.size(); ++k) {
      m_cosine_cycle[k] *= (*m_A)(ts[k]);
    }
  }
}

} // end of namespace atmosphere
} // end of namespace pism<|MERGE_RESOLUTION|>--- conflicted
+++ resolved
@@ -70,21 +70,12 @@
 
   if (scaling_file.is_set()) {
 
-<<<<<<< HEAD
     if (m_A == NULL) {
       m_A = new Timeseries(*m_grid, "amplitude_scaling",
-                         m_config->get_string("time_dimension_name"));
+                           m_config->get_string("time.dimension_name"));
       m_A->metadata().set_string("units", "1");
       m_A->metadata().set_string("long_name", "cosine yearly cycle amplitude scaling");
       m_A->dimension_metadata().set_string("units", m_grid->ctx()->time()->units_string());
-=======
-    if (A == NULL) {
-      A = new Timeseries(*m_grid, "amplitude_scaling",
-                         m_config->get_string("time.dimension_name"));
-      A->metadata().set_string("units", "1");
-      A->metadata().set_string("long_name", "cosine yearly cycle amplitude scaling");
-      A->dimension_metadata().set_string("units", m_grid->ctx()->time()->units_string());
->>>>>>> 75808528
     }
 
     m_log->message(2,
