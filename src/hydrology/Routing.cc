--- conflicted
+++ resolved
@@ -1,4 +1,4 @@
-// Copyright (C) 2012-2018 PISM Authors
+// Copyright (C) 2012-2019 PISM Authors
 //
 // This file is part of PISM.
 //
@@ -373,37 +373,10 @@
   return m_Pover;
 }
 
-<<<<<<< HEAD
 const IceModelVec2Stag& Routing::velocity_staggered() const {
   return m_Vstag;
 }
 
-//! Get the hydraulic potential from bedrock topography and current state variables.
-/*!
-  Computes \f$\psi = P + \rho_w g (b + W)\f$ except where floating, where \f$\psi = P_o\f$.
-*/
-void Routing::compute_hydraulic_potential(const IceModelVec2S &W,
-                                          const IceModelVec2S &P,
-                                          const IceModelVec2S &P_overburden,
-                                          const IceModelVec2S &bed,
-                                          const IceModelVec2CellType &mask,
-                                          IceModelVec2S &result) const {
-
-  IceModelVec::AccessList list{&P, &P_overburden, &W, &mask, &bed, &result};
-
-  for (Points p(*m_grid); p; p.next()) {
-    const int i = p.i(), j = p.j();
-
-    if (mask.ocean(i, j)) {
-      result(i, j) = P_overburden(i, j);
-    } else {
-      result(i, j) = P(i, j) + m_rg * (bed(i, j) + W(i, j));
-    }
-  }
-}
-
-=======
->>>>>>> dd4eaf92
 
 //! Average the regular grid water thickness to values at the center of cell edges.
 /*! Uses mask values to avoid averaging using water thickness values from
