--- conflicted
+++ resolved
@@ -9,9 +9,4 @@
   PatersonBudd.cc
   PatersonBuddCold.cc
   PatersonBuddWarm.cc
-<<<<<<< HEAD
-  GPBLD3.cc
-  approximate/gpbld_n.cc
-=======
->>>>>>> 704093b9
   )