--- conflicted
+++ resolved
@@ -368,28 +368,16 @@
   other hand, we want the mask to reflect that the ice is floating if the flotation
   criterion applies at a point.
 
-<<<<<<< HEAD
-  If `remove_icebergs` is `true`, also calls the code which removes icebergs, to avoid
-  stress balance solver problems caused by ice that is not attached to the grounded ice
-  sheet.
-*/
-void IceModel::enforce_consistency_of_geometry(bool remove_icebergs) {
-=======
   If `flag == REMOVE_ICEBERGS`, also calls the code which removes icebergs, to avoid
   stress balance solver problems caused by ice that is not attached to the grounded ice
   sheet.
 */
 void IceModel::enforce_consistency_of_geometry(ConsistencyFlag flag) {
->>>>>>> 704093b9
 
   m_geometry.bed_elevation.copy_from(m_beddef->bed_elevation());
   m_geometry.sea_level_elevation.copy_from(m_sea_level->elevation());
 
-<<<<<<< HEAD
-  if (m_iceberg_remover and remove_icebergs) {
-=======
   if (m_iceberg_remover and flag == REMOVE_ICEBERGS) {
->>>>>>> 704093b9
     // The iceberg remover has to use the same mask as the stress balance code, hence the
     // stress-balance-related threshold here.
     m_geometry.ensure_consistency(m_config->get_double("stress_balance.ice_free_thickness_standard"));
@@ -534,21 +522,6 @@
   //!  see determineTimeStep()
   max_timestep(m_dt, m_skip_countdown);
 
-<<<<<<< HEAD
-  //! \li Update surface and ocean models.
-  profiling.begin("surface");
-  m_surface->update(current_time, m_dt);
-  profiling.end("surface");
-
-  profiling.begin("ocean");
-  m_ocean->update(current_time, m_dt);
-  profiling.end("ocean");
-
-  // The sea level elevation might have changed, so we need to update the mask, etc.
-  enforce_consistency_of_geometry(false); // don't remove icebergs
-
-=======
->>>>>>> 704093b9
   dt_TempAge += m_dt;
 
   //! \li update the age of the ice (if appropriate)
@@ -771,11 +744,7 @@
   }
 
   if (m_new_bed_elevation) {
-<<<<<<< HEAD
-    enforce_consistency_of_geometry(false); // don't remove icebergs
-=======
     enforce_consistency_of_geometry(DONT_REMOVE_ICEBERGS);
->>>>>>> 704093b9
     m_stdout_flags += "b";
   } else {
     m_stdout_flags += " ";
@@ -825,83 +794,6 @@
   m_stdout_flags += " " + m_adaptive_timestep_reason;
 }
 
-<<<<<<< HEAD
-/*!
- * Perform an explicit step of the mass continuity equation and apply calving parameterizations.
- */
-void IceModel::update_ice_geometry(bool skip) {
-  const Profiling &profiling = m_ctx->profiling();
-
-  // Note that there are three adaptive time-stepping criteria. Two of them (using max.
-  // diffusion and 2D CFL) are limiting the mass-continuity time-step and the third (3D
-  // CFL) limits the energy and age time-steps.
-
-  // The mass-continuity time-step is usually smaller, and the skipping mechanism lets us
-  // do several mass-continuity steps for each energy step.
-
-  // When -no_mass is set, mass-continuity-related time-step restrictions are disabled,
-  // making "skipping" unnecessary.
-
-  // This is why the following two lines appear here and are executed only if
-  // do_mass_continuity is true.
-  if (skip and m_skip_countdown > 0) {
-    m_skip_countdown--;
-  }
-
-  IceModelVec2S &surface_mass_balance_rate = m_work2d[0];
-  m_surface->mass_flux(surface_mass_balance_rate);
-
-  // FIXME: thickness B.C. mask should be separate
-  IceModelVec2Int &thickness_bc_mask = m_ssa_dirichlet_bc_mask;
-
-  m_geometry_evolution->step(m_geometry,
-                             m_dt,
-                             m_stress_balance->advective_velocity(),
-                             m_stress_balance->diffusive_flux(),
-                             m_ssa_dirichlet_bc_mask,
-                             thickness_bc_mask,
-                             surface_mass_balance_rate,
-                             m_basal_melt_rate);
-
-  m_geometry_evolution->update_geometry(m_geometry);
-
-  enforce_consistency_of_geometry(false); // don't remove icebergs
-
-  // calving, frontal melt, and discharge accounting
-  {
-    IceModelVec2S
-      &old_H    = m_work2d[0],
-      &old_Href = m_work2d[1];
-
-    {
-      old_H.copy_from(m_geometry.ice_thickness);
-      old_Href.copy_from(m_geometry.ice_area_specific_volume);
-    }
-
-    profiling.begin("calving");
-    do_calving();
-    profiling.end("calving");
-
-    enforce_consistency_of_geometry(true); // remove icebergs
-
-    // Removing icebergs may leave some non-zero area_specific_volume values in the middle
-    // of the ocean. We clean them up here.
-    Href_cleanup();
-
-    // Note that Href_cleanup() changes ice thickness, so we have to update the mask and
-    // surface elevation. *But* Href_cleanup() never decreases ice thickness, so it cannot
-    // create new "icebergs" and we don't need to remove them again.
-    enforce_consistency_of_geometry(false); // don't remove icebergs
-
-    compute_discharge(m_geometry.ice_thickness,
-                      m_geometry.ice_area_specific_volume,
-                      old_H, old_Href,
-                      m_discharge);
-  }
-}
-
-=======
->>>>>>> 704093b9
 //! Virtual.  Does nothing in `IceModel`.  Derived classes can do more computation in each time step.
 void IceModel::pre_step_hook() {
   // empty
@@ -951,11 +843,7 @@
   // Enforce consistency *and* remove icebergs. During time-stepping we remove icebergs at
   // the end of the time step, so we need to ensure that ice geometry is "OK" before the
   // first step.
-<<<<<<< HEAD
-  enforce_consistency_of_geometry(true); // remove icebergs
-=======
   enforce_consistency_of_geometry(REMOVE_ICEBERGS);
->>>>>>> 704093b9
 
   // Update spatially-variable diagnostics at the beginning of the run.
   write_extras();
