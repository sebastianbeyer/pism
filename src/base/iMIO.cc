--- conflicted
+++ resolved
@@ -403,23 +403,13 @@
     bool age_exists = nc.inq_var("age");
 
     if (age_exists) {
-<<<<<<< HEAD
-      tau3.read(filename, last_record);
+      age3.read(filename, last_record);
     } else {
       verbPrintf(2,grid.com,
                  "PISM WARNING: input file '%s' does not have the 'age' variable.\n"
                  "  Setting it to zero...\n",
                  filename.c_str());
-      tau3.set(0.0);
-=======
-      ierr = age3.read(filename, last_record); CHKERRQ(ierr);
-    } else {
-      ierr = verbPrintf(2,grid.com,
-                        "PISM WARNING: input file '%s' does not have the 'age' variable.\n"
-                        "  Setting it to zero...\n",
-                        filename.c_str()); CHKERRQ(ierr);
-      ierr = age3.set(0.0); CHKERRQ(ierr);
->>>>>>> b831944d
+      age3.set(0.0);
     }
   }
 
