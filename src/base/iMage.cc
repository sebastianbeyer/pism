--- conflicted
+++ resolved
@@ -38,7 +38,6 @@
 
   void initThisColumn(int i, int j, double thickness);
 
-<<<<<<< HEAD
   PetscErrorCode solveThisColumn(std::vector<double> &x);
 protected:
   IceModelVec3 *m_age3;
@@ -65,39 +64,11 @@
   m_A_w.resize(Mz);
 
   m_nu = m_dt / m_dz; // derived constant
-=======
-public:
-  // constants which should be set before calling initForAllColumns()
-  double  dx, dy, dtAge, dzEQ;
-  // pointers which should be set before calling initForAllColumns()
-  double  *u, *v, *w;
-  IceModelVec3 *age3;
-
-protected: // used internally
-  double nuEQ;
-  bool initAllDone;
-};
-
-
-ageSystemCtx::ageSystemCtx(int my_Mz, const std::string &my_prefix)
-      : columnSystemCtx(my_Mz, my_prefix) { // size of system is Mz
-  initAllDone = false;
-  // set values so we can check if init was called on all
-  dx = -1.0;
-  dy = -1.0;
-  dtAge = -1.0;
-  dzEQ = -1.0;
-  u = NULL;
-  v = NULL;
-  w = NULL;
-  age3 = NULL;
->>>>>>> b831944d
 }
 
 void ageSystemCtx::initThisColumn(int i, int j, double thickness) {
   init_column(i, j, thickness);
 
-<<<<<<< HEAD
   if (m_ks == 0) {
     return;
   }
@@ -111,21 +82,6 @@
   coarse_to_fine(m_age3, m_i+1, m_j, m_ks, &m_A_e[0]);
   coarse_to_fine(m_age3, m_i, m_j-1, m_ks, &m_A_s[0]);
   coarse_to_fine(m_age3, m_i-1, m_j, m_ks, &m_A_w[0]);
-=======
-PetscErrorCode ageSystemCtx::initAllColumns() {
-  // check whether each parameter & pointer got set
-  if (dx <= 0.0) { SETERRQ(PETSC_COMM_SELF, 2,"un-initialized dx in ageSystemCtx"); }
-  if (dy <= 0.0) { SETERRQ(PETSC_COMM_SELF, 3,"un-initialized dy in ageSystemCtx"); }
-  if (dtAge <= 0.0) { SETERRQ(PETSC_COMM_SELF, 4,"un-initialized dtAge in ageSystemCtx"); }
-  if (dzEQ <= 0.0) { SETERRQ(PETSC_COMM_SELF, 5,"un-initialized dzEQ in ageSystemCtx"); }
-  if (u == NULL) { SETERRQ(PETSC_COMM_SELF, 6,"un-initialized pointer u in ageSystemCtx"); }
-  if (v == NULL) { SETERRQ(PETSC_COMM_SELF, 7,"un-initialized pointer v in ageSystemCtx"); }
-  if (w == NULL) { SETERRQ(PETSC_COMM_SELF, 8,"un-initialized pointer w in ageSystemCtx"); }
-  if (age3 == NULL) { SETERRQ(PETSC_COMM_SELF, 9,"un-initialized pointer age3 in ageSystemCtx"); }
-  nuEQ = dtAge / dzEQ; // derived constant
-  initAllDone = true;
-  return 0;
->>>>>>> b831944d
 }
 
 //! Conservative first-order upwind scheme with implicit in the vertical: one column solve.
@@ -185,11 +141,6 @@
 
   // set up system: 0 <= k < m_ks
   for (unsigned int k = 0; k < m_ks; k++) {
-<<<<<<< HEAD
-=======
-    planeStar<double> ss;  // note ss.ij = tau[k]
-    ierr = age3->getPlaneStar_fine(m_i,m_j,k,&ss); CHKERRQ(ierr);
->>>>>>> b831944d
     // do lowest-order upwinding, explicitly for horizontal
     S.RHS(k) =  (m_u[k] < 0 ?
                  m_u[k] * (m_A_e[k] -  m_A[k]) / m_dx :
@@ -294,40 +245,15 @@
 void IceModel::ageStep() {
   PetscErrorCode  ierr;
 
-<<<<<<< HEAD
   bool viewOneColumn = options::Bool("-view_sys",
                                      "save column system information to file");
-=======
-  // set up fine grid in ice
-  int    fMz = grid.Mz_fine;
-  double fdz = grid.dz_fine;
-
-  std::vector<double> x(fMz);   // space for solution
-
-  bool viewOneColumn;
-  ierr = OptionsIsSet("-view_sys", viewOneColumn); CHKERRQ(ierr);
-
-  ageSystemCtx system(fMz, "age"); // linear system to solve in each column
-  system.dx    = grid.dx;
-  system.dy    = grid.dy;
-  system.dtAge = dt_TempAge;
-  system.dzEQ  = fdz;
-  // pointers to values in current column
-  system.u     = new double[fMz];
-  system.v     = new double[fMz];
-  system.w     = new double[fMz];
-  // system needs access to age3 for planeStar()
-  system.age3  = &age3;
-  // this checks that all needed constants and pointers got set
-  ierr = system.initAllColumns(); CHKERRQ(ierr);
->>>>>>> b831944d
 
   IceModelVec3 *u3, *v3, *w3;
   stress_balance->get_3d_velocity(u3, v3, w3);
 
   ageSystemCtx system(grid.z(), "age",
                       grid.dx(), grid.dy(), dt_TempAge,
-                      &tau3, u3, v3, w3); // linear system to solve in each column
+                      &age3, u3, v3, w3); // linear system to solve in each column
 
   size_t Mz_fine = system.z().size();
   std::vector<double> x(Mz_fine);   // space for solution
@@ -368,16 +294,7 @@
     }
   }
 
-<<<<<<< HEAD
-  vWork3d.update_ghosts(tau3);
-=======
-
-  delete [] system.u;  delete [] system.v;  delete [] system.w;
-
-  ierr = vWork3d.update_ghosts(age3); CHKERRQ(ierr);
-
-  return 0;
->>>>>>> b831944d
+  vWork3d.update_ghosts(age3);
 }
 
 
