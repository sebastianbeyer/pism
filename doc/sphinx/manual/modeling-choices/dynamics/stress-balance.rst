--- conflicted
+++ resolved
@@ -125,7 +125,7 @@
 
    * - Option
      - Description
-     
+
    * - :opt:`-ssa_maxi` (300)
      - Set the maximum allowed number of Picard (nonlinear) iterations in solving the
        shallow shelf approximation.
@@ -146,13 +146,17 @@
 
           \|(\nu^{(k)} - \nu^{(k-1)}) H\|_1 \le Z \|\nu^{(k)} H\|_1
 
-       where `Z=` ``ssa_rtol``. 
+       where `Z=` ``ssa_rtol``.
 
    * - :opt:`-ssafd_ksp_rtol` (`10^{-5}`)
      - Set the relative change tolerance for the iteration inside the Krylov linear solver
        used at each Picard iteration.
 
-<<<<<<< HEAD
+   * - :opt:`-ssafd_max_speed` (`50 km/yr`)
+     - Limits computed SSA velocities: ice speed is capped at this limit after each Picard
+       iteration of the SSAFD solver. This may allow PISM to take longer time steps by
+       ignoring high velocities at a few troublesome locations.
+
 .. _sec-sia:
 
 Controlling the SIA stress balance model
@@ -186,12 +190,6 @@
    :config:`stress_balance.sia.max_diffusivity`. We do this to make it easier to detect
    problematic model configurations: in many cases it does not make sense to continue a
    simulation if `D` is very large.
-=======
-   * - :opt:`-ssafd_max_speed` (`50 km/yr`)
-     - Limits computed SSA velocities: ice speed is capped at this limit after each Picard
-       iteration of the SSAFD solver. This may allow PISM to take longer time steps by
-       ignoring high velocities at a few troublesome locations.
->>>>>>> c4efcf00
 
 .. _sec-weertman:
 
