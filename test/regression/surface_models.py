--- conflicted
+++ resolved
@@ -5,6 +5,7 @@
 
 import PISM
 from PISM.testing import *
+import sys
 import os
 import numpy as np
 from unittest import TestCase, SkipTest
@@ -13,34 +14,16 @@
 
 config = PISM.Context().config
 
-# reduce the grid size to speed this up
-config.set_number("grid.Mx", 3)
-config.set_number("grid.My", 5)
-config.set_number("grid.Mz", 5)
-
 seconds_per_year = 365 * 86400
 # ensure that this is the correct year length
 config.set_string("time.calendar", "365_day")
 
+log = PISM.Context().log
 # silence models' initialization messages
-PISM.Context().log.set_threshold(1)
+log.set_threshold(1)
 
 options = PISM.PETSc.Options()
 
-<<<<<<< HEAD
-def climatic_mass_balance(grid, value):
-    SMB = PISM.IceModelVec2S(grid, "climatic_mass_balance", PISM.WITHOUT_GHOSTS)
-    SMB.set_attrs("climate", "surface mass balance", "kg m-2 s-1",
-                  "land_ice_surface_specific_mass_balance_flux")
-    SMB.set(value)
-    return SMB
-
-def ice_surface_temp(grid, value):
-    temperature = PISM.IceModelVec2S(grid, "ice_surface_temp", PISM.WITHOUT_GHOSTS)
-    temperature.set_attrs("climate", "ice temperature at the top surface", "Kelvin", "")
-    temperature.set(value)
-    return temperature
-=======
 def write_state(model, filename):
     "Write the state of the model to a file"
 
@@ -76,57 +59,6 @@
 
     model.grid()
 
-def create_geometry(grid):
-    geometry = PISM.Geometry(grid)
-
-    geometry.latitude.set(0.0)
-    geometry.longitude.set(0.0)
-
-    geometry.bed_elevation.set(0.0)
-    geometry.sea_level_elevation.set(0.0)
-
-    geometry.ice_thickness.set(0.0)
-    geometry.ice_area_specific_volume.set(0.0)
-
-    geometry.ensure_consistency(0.0)
-
-    return geometry
-
-
-def sample(vec):
-    return vec.numpy()[0,0]
-
-def create_dummy_forcing_file(filename, variable_name, units, value):
-    f = netCDF4.Dataset(filename, "w")
-    f.createDimension("time", 1)
-    t = f.createVariable("time", "d", ("time",))
-    t.units = "seconds"
-    delta_T = f.createVariable(variable_name, "d", ("time",))
-    delta_T.units = units
-    t[0] = 0.0
-    delta_T[0] = value
-    f.close()
-
-
-def dummy_grid():
-    "Create a dummy grid"
-    ctx = PISM.Context()
-    params = PISM.GridParameters(ctx.config)
-    params.ownership_ranges_from_options(ctx.size)
-    return PISM.IceGrid(ctx.ctx, params)
-
-
-def check(vec, value):
-    "Check if values of vec are almost equal to value."
-    np.testing.assert_almost_equal(sample(vec), value)
-
-
-def check_difference(A, B, value):
-    "Check if the difference between A and B is almost equal to value."
-    np.testing.assert_almost_equal(sample(A) - sample(B), value)
-
->>>>>>> e783d014
-
 def check_model(model, T, omega, SMB,
                 mass=0.0, thickness=0.0, accumulation=0.0, melt=0.0, runoff=0.0):
     check(model.mass_flux(), SMB)
@@ -138,9 +70,6 @@
     check(model.melt(), melt)
     check(model.runoff(), runoff)
 
-def surface_simple(grid):
-    return PISM.SurfaceSimple(grid, PISM.AtmosphereUniform(grid))
-
 def check_modifier(model, modifier,
                    T=0.0, omega=0.0, SMB=0.0, mass=0.0, thickness=0.0,
                    accumulation=0.0, melt=0.0, runoff=0.0):
@@ -164,13 +93,6 @@
                      model.layer_thickness(),
                      thickness)
 
-<<<<<<< HEAD
-class DeltaT(TestCase):
-    def setUp(self):
-        self.filename = "delta_T_input.nc"
-        self.grid = shallow_grid()
-        self.model = surface_simple(self.grid)
-=======
     check_difference(modifier.accumulation(),
                      model.accumulation(),
                      accumulation)
@@ -183,33 +105,39 @@
                      model.runoff(),
                      runoff)
 
+def surface_simple(grid):
+    return PISM.SurfaceSimple(grid, PISM.AtmosphereUniform(grid))
+
+def climatic_mass_balance(grid, value):
+    SMB = PISM.IceModelVec2S(grid, "climatic_mass_balance", PISM.WITHOUT_GHOSTS)
+    SMB.set_attrs("climate", "surface mass balance", "kg m-2 s-1", "kg m-2 s-1",
+                  "land_ice_surface_specific_mass_balance_flux", 0)
+    SMB.set(value)
+    return SMB
+
+def ice_surface_temp(grid, value):
+    temperature = PISM.IceModelVec2S(grid, "ice_surface_temp", PISM.WITHOUT_GHOSTS)
+    temperature.set_attrs("climate", "ice temperature at the top surface", "Kelvin", "Kelvin", "", 0)
+    temperature.set(value)
+    return temperature
+
 class Given(TestCase):
-    def create_given_input_file(self, filename, grid, temperature, mass_flux):
-        PISM.util.prepare_output(filename)
-
-        T = PISM.IceModelVec2S(grid, "ice_surface_temp", PISM.WITHOUT_GHOSTS)
-        T.set_attrs("climate", "ice surface temperature", "Kelvin", "Kelvin", "", 0)
-        T.set(temperature)
-        T.write(filename)
-
-        M = PISM.IceModelVec2S(grid, "climatic_mass_balance", PISM.WITHOUT_GHOSTS)
-        M.set_attrs("climate", "top surface mass balance", "kg m-2 s-1", "kg m-2 s-1", "", 0)
-        M.set(mass_flux)
-        M.write(filename)
-
     def setUp(self):
         self.filename = "given_input.nc"
         self.output_filename = "given_output.nc"
-        self.grid = dummy_grid()
-        self.geometry = create_geometry(self.grid)
+        self.grid = shallow_grid()
+        self.geometry = PISM.Geometry(self.grid)
 
         self.T = 272.15
         self.M = 1001.0
 
-        self.create_given_input_file(self.filename, self.grid, self.T, self.M)
-
-    def runTest(self):
-        "Model given"
+        output = PISM.util.prepare_output(self.filename)
+        ice_surface_temp(self.grid, self.T).write(output)
+        climatic_mass_balance(self.grid, self.M).write(output)
+        output.close()
+
+    def test_surface_given(self):
+        "Model 'given'"
         atmosphere = PISM.AtmosphereUniform(self.grid)
 
         config.set_string("surface.given.file", self.filename)
@@ -233,9 +161,8 @@
     def setUp(self):
         self.filename = "delta_T_input.nc"
         self.output_filename = "delta_T_output.nc"
-        self.grid = dummy_grid()
-        self.model = PISM.SurfaceSimple(self.grid, PISM.AtmosphereUniform(self.grid))
->>>>>>> e783d014
+        self.grid = shallow_grid()
+        self.model = surface_simple(self.grid)
         self.dT = -5.0
         self.geometry = PISM.Geometry(self.grid)
 
@@ -258,28 +185,17 @@
 
     def tearDown(self):
         os.remove(self.filename)
-<<<<<<< HEAD
-=======
-        os.remove(self.output_filename)
->>>>>>> e783d014
+        os.remove(self.output_filename)
 
 class LapseRates(TestCase):
     def setUp(self):
         self.filename = "reference_surface.nc"
-<<<<<<< HEAD
-        self.grid = shallow_grid()
-        self.model = surface_simple(self.grid)
-        self.dTdz = 1.0         # 1 Kelvin per km
-        self.dT = -1.0
-        self.dz = 1000.0
-=======
         self.output_filename = "lapse_rates_output.nc"
-        self.grid     = dummy_grid()
-        self.model    = PISM.SurfaceSimple(self.grid, PISM.AtmosphereUniform(self.grid))
+        self.grid     = shallow_grid()
+        self.model    = surface_simple(self.grid)
         self.dTdz     = 1.0         # 1 Kelvin per km
         self.dSMBdz   = 2.0         # m year-1 per km
         self.dz       = 1500.0      # m
->>>>>>> e783d014
 
         self.geometry = PISM.Geometry(self.grid)
 
@@ -288,24 +204,17 @@
 
         config.set_string("surface.lapse_rate.file", self.filename)
         config.set_number("surface.lapse_rate.temperature_lapse_rate", self.dTdz)
-
-<<<<<<< HEAD
-    def test_surface_lapse_rate(self):
-        "Modifier 'lapse_rate'"
-=======
-        options.setValue("-temp_lapse_rate", self.dTdz)
-        options.setValue("-smb_lapse_rate", self.dSMBdz)
-
-        ice_density = config.get_double("constants.ice.density")
+        config.set_number("surface.lapse_rate.smb_lapse_rate", self.dSMBdz)
+
+        ice_density = config.get_number("constants.ice.density")
 
         self.dSMB = self.dz * ice_density * convert(-self.dSMBdz,
                                                     "kg m-2 year-1 / km",
                                                     "kg m-2 s-1 / m")
         self.dT = self.dz * convert(-self.dTdz, "Kelvin / km", "Kelvin / m")
 
-    def runTest(self):
+    def lapse_rate_test(self):
         "Modifier lapse_rate"
->>>>>>> e783d014
 
         modifier = PISM.SurfaceLapseRates(self.grid, self.model)
 
@@ -333,16 +242,16 @@
 
 class Elevation(TestCase):
     def setUp(self):
-        self.grid = dummy_grid()
-        self.geometry = create_geometry(self.grid)
+        self.grid = shallow_grid()
+        self.geometry = PISM.Geometry(self.grid)
         self.output_filename = "elevation_output.nc"
 
         # change geometry just to make this a bit more interesting
         self.geometry.ice_thickness.set(1000.0)
         self.geometry.ensure_consistency(0.0)
 
-    def runTest(self):
-        "Model Elevation"
+    def elevation_1_test(self):
+        "Model 'elevation', test 1"
         model = PISM.SurfaceElevation(self.grid, PISM.AtmosphereUniform(self.grid))
 
         model.init(self.geometry)
@@ -359,99 +268,71 @@
         check_model(model, T, omega, SMB,
                     accumulation=accumulation, melt=melt, runoff=runoff)
 
+        probe_interface(model)
+
+    def elevation_2_test(self):
+        "Model 'elevation', test 2"
+        T_min = -5.0
+        T_max = 0.0
+        z_min = 1000.0
+        z_ela = 1100.0
+        z_max = 1500.0
+        M_min = -1.0
+        M_max = 5.0
+
+        self.geometry.ice_thickness.set(0.5 * (z_min + z_max))
+        self.geometry.ensure_consistency(0.0)
+
+        options.setValue("-ice_surface_temp", "{},{},{},{}".format(T_min, T_max, z_min, z_max))
+        options.setValue("-climatic_mass_balance",
+                         "{},{},{},{},{}".format(M_min, M_max, z_min, z_ela, z_max))
+
+        T = PISM.util.convert(0.5 * (T_min + T_max), "Celsius", "Kelvin")
+        SMB = PISM.util.convert(1.87504, "m/year", "m/s") * config.get_number("constants.ice.density")
+
+        model = PISM.SurfaceElevation(self.grid, PISM.AtmosphereUniform(self.grid))
+
+        model.init(self.geometry)
+
+        model.update(self.geometry, 0, 1)
+
+        check_model(model, T=T, SMB=SMB, omega=0, mass=0, thickness=0, accumulation=SMB)
+
+class TemperatureIndex1(TestCase):
+    def setUp(self):
+        self.grid = shallow_grid()
+        self.geometry = PISM.Geometry(self.grid)
+        self.atmosphere = PISM.AtmosphereUniform(self.grid)
+        self.output_filename = "pdd_output.nc"
+
+    def pdd_test(self):
+        "Model 'pdd', test 1"
+        config.set_string("surface.pdd.method", "expectation_integral")
+
+        model = PISM.SurfaceTemperatureIndex(self.grid, self.atmosphere)
+
+        model.init(self.geometry)
+
+        model.update(self.geometry, 0, 1)
+
+        T = config.get_number("atmosphere.uniform.temperature", "Kelvin")
+        omega = 0.0
+
+        accumulation = config.get_number("atmosphere.uniform.precipitation", "kg m-2 second-1")
+        melt         = accumulation
+        runoff       = melt * (1.0 - config.get_number("surface.pdd.refreeze"))
+        SMB          = accumulation - runoff
+
+        check_model(model, T, omega, SMB, accumulation=accumulation, melt=melt,
+                    runoff=runoff)
+
         write_state(model, self.output_filename)
         probe_interface(model)
 
     def tearDown(self):
         os.remove(self.output_filename)
 
-class TemperatureIndex(TestCase):
-    def setUp(self):
-        self.grid = dummy_grid()
-        self.geometry = create_geometry(self.grid)
-        self.atmosphere = PISM.AtmosphereUniform(self.grid)
-        self.output_filename = "pdd_output.nc"
-
-    def runTest(self):
-        "Model TemperatureIndex"
-        config.set_string("surface.pdd.method", "expectation_integral")
-
-        model = PISM.SurfaceTemperatureIndex(self.grid, self.atmosphere)
-
-        model.init(self.geometry)
-
-        model.update(self.geometry, 0, 1)
-
-        T = config.get_double("atmosphere.uniform.temperature", "Kelvin")
-        omega = 0.0
-
-        accumulation = config.get_double("atmosphere.uniform.precipitation", "kg m-2 second-1")
-        melt         = accumulation
-        runoff       = melt * (1.0 - config.get_double("surface.pdd.refreeze"))
-        SMB          = accumulation - runoff
-
-<<<<<<< HEAD
-class Given(TestCase):
-    def setUp(self):
-        self.filename = "surface_given_input.nc"
-        self.grid = shallow_grid()
-        self.geometry = PISM.Geometry(self.grid)
-
-        self.SMB = 10.0
-        self.T = 250.0
-
-        output = PISM.util.prepare_output(self.filename)
-        climatic_mass_balance(self.grid, self.SMB).write(output)
-        ice_surface_temp(self.grid, self.T).write(output)
-
-        config.set_string("surface.given.file", self.filename)
-
-    def tearDown(self):
-        os.remove(self.filename)
-
-    def test_surface_given(self):
-        "Model 'given'"
-
-        atmosphere = PISM.AtmosphereUniform(self.grid)
-        model = PISM.SurfaceFactory(self.grid, atmosphere).create("given")
-
-        model.init(self.geometry)
-        model.update(self.geometry, 0, 1)
-
-        check_model(model, T=self.T, omega=0, SMB=self.SMB, mass=0.0, thickness=0.0)
-
-def test_surface_elevation():
-    "Model 'elevation'"
-    T_min = -5.0
-    T_max = 0.0
-    z_min = 1000.0
-    z_ela = 1100.0
-    z_max = 1500.0
-    M_min = -1.0
-    M_max = 5.0
-
-    grid = shallow_grid()
-    geometry = PISM.Geometry(grid)
-    geometry.ice_thickness.set(0.5 * (z_min + z_max))
-    geometry.ensure_consistency(0.0)
-
-    options.setValue("-ice_surface_temp", "{},{},{},{}".format(T_min, T_max, z_min, z_max))
-    options.setValue("-climatic_mass_balance",
-                     "{},{},{},{},{}".format(M_min, M_max, z_min, z_ela, z_max))
-
-    T = PISM.util.convert(0.5 * (T_min + T_max), "Celsius", "Kelvin")
-    SMB = PISM.util.convert(1.87504, "m/year", "m/s") * config.get_number("constants.ice.density")
-
-    atmosphere = PISM.AtmosphereUniform(grid)
-    model = PISM.SurfaceElevation(grid, atmosphere)
-
-    model.init(geometry)
-
-    model.update(geometry, 0, 1)
-
-    check_model(model, T=T, SMB=SMB, omega=0, mass=0, thickness=0)
-
-class TemperatureIndex(TestCase):
+class TemperatureIndex2(TestCase):
     def setUp(self):
         self.air_temp = config.get_number("atmosphere.uniform.temperature")
         self.precip = config.get_number("atmosphere.uniform.precipitation")
@@ -493,195 +374,81 @@
 
         model.update(self.geometry, 0, self.dt)
 
-        check_model(model, T=self.T, SMB=self.SMB, omega=0.0, mass=0.0, thickness=0.0)
+        check_model(model, T=self.T, SMB=self.SMB, omega=0.0, mass=0.0, thickness=0.0,
+                    melt=40, runoff=16)
 
 class PIK(TestCase):
     def setUp(self):
-        self.grid = shallow_grid()
-        self.geometry = PISM.Geometry(self.grid)
         self.filename = "pik_input.nc"
-        self.SMB = 10.0
+        self.output_filename = "pik_output.nc"
+        self.grid = shallow_grid()
+        self.geometry = PISM.Geometry(self.grid)
+
+        self.M = 1001.0
+        self.T = 233.13
 
         self.geometry.latitude.set(-80.0)
         self.geometry.ice_thickness.set(2000.0)
         self.geometry.ensure_consistency(0.0)
 
-        output = PISM.util.prepare_output(self.filename)
-        climatic_mass_balance(self.grid, self.SMB).write(output)
+        climatic_mass_balance(self.grid, self.M).dump(self.filename)
 
         config.set_string("input.file", self.filename)
 
-    def tearDown(self):
-        os.remove(self.filename)
-        config.set_string("input.file", "")
-
-    def test_surface_pik(self):
+    def surface_pik_test(self):
         "Model 'pik'"
-
-        model = PISM.SurfacePIK(self.grid, None)
+        model = PISM.SurfacePIK(self.grid, PISM.AtmosphereUniform(self.grid))
 
         model.init(self.geometry)
 
         model.update(self.geometry, 0, 1)
 
-        check_model(model, T=233.13, SMB=self.SMB, omega=0.0, mass=0.0, thickness=0.0)
-
-def test_surface_simple():
-    "Model 'simple'"
-    grid = shallow_grid()
-    geometry = PISM.Geometry(grid)
-
-    atmosphere = PISM.AtmosphereUniform(grid)
-    model = PISM.SurfaceSimple(grid, atmosphere)
-
-    T = atmosphere.mean_annual_temp().numpy()[0,0]
-    SMB = atmosphere.mean_precipitation().numpy()[0, 0]
-
-    check_model(model, T=T, SMB=SMB, omega=0.0, mass=0.0, thickness=0.0)
-
-class Anomaly(TestCase):
-    def setUp(self):
-        self.filename = "anomaly_input.nc"
-        self.grid = shallow_grid()
-        self.geometry = PISM.Geometry(self.grid)
-        self.geometry.ice_thickness.set(1000.0)
-        self.model = surface_simple(self.grid)
-        self.dT = -5.0
-        self.dSMB = 20.0
-
-        dT = PISM.IceModelVec2S(self.grid, "ice_surface_temp_anomaly", PISM.WITHOUT_GHOSTS)
-        dT.set_attrs("climate", "temperature anomaly", "Kelvin", "")
-        dT.set(self.dT)
-
-        dSMB = PISM.IceModelVec2S(self.grid, "climatic_mass_balance_anomaly", PISM.WITHOUT_GHOSTS)
-        dSMB.set_attrs("climate", "SMB anomaly", "kg m-2 s-1", "")
-        dSMB.set(self.dSMB)
-
-        output = PISM.util.prepare_output(self.filename)
-        dT.write(output)
-        dSMB.write(output)
-
-        config.set_string("surface.anomaly.file", self.filename)
-
-    def tearDown(self):
-        os.remove(self.filename)
-
-    def test_atmosphere_anomaly(self):
-        "Modifier 'anomaly'"
-
-        modifier = PISM.SurfaceAnomaly(self.grid, self.model)
-
-        modifier.init(self.geometry)
-
-        modifier.update(self.geometry, 0, 1)
-
-        check_modifier(self.model, modifier, T=self.dT, SMB=self.dSMB)
-
-class Cache(TestCase):
-    def setUp(self):
-        self.filename = "dT.nc"
-        self.grid = shallow_grid()
-        self.geometry = PISM.Geometry(self.grid)
-
-        self.simple = surface_simple(self.grid)
-        self.delta_T = PISM.SurfaceDeltaT(self.grid, self.simple)
-
-        time_bounds = np.array([0, 1, 1, 2, 2, 3, 3, 4]) * seconds_per_year
-        create_scalar_forcing(self.filename, "delta_T", "Kelvin", [1, 2, 3, 4],
-                              times=None, time_bounds=time_bounds)
-
-        config.set_string("surface.delta_T.file", self.filename)
-
-        config.set_number("surface.cache.update_interval", 2.0)
-
-    def test_surface_cache(self):
-        "Modifier 'cache'"
-=======
-        check_model(model, T, omega, SMB, accumulation=accumulation, melt=melt,
-                    runoff=runoff)
+        check_model(model, self.T, 0.0, self.M, accumulation=self.M)
 
         write_state(model, self.output_filename)
         probe_interface(model)
 
     def tearDown(self):
-        os.remove(self.output_filename)
-
-class PIK(TestCase):
-    def create_input(self, filename, grid, mass_flux):
-        PISM.util.prepare_output(filename)
-
-        M = PISM.IceModelVec2S(grid, "climatic_mass_balance", PISM.WITHOUT_GHOSTS)
-        M.set_attrs("climate", "top surface mass balance", "kg m-2 s-1", "kg m-2 s-1", "", 0)
-        M.set(mass_flux)
-        M.write(filename)
-
-    def setUp(self):
-        self.filename = "pik_input.nc"
-        self.output_filename = "pik_output.nc"
-        self.grid = dummy_grid()
-        self.geometry = create_geometry(self.grid)
-
-        self.M = 1001.0
-        self.T = 273.15 + 30.0
-
-        self.create_input(self.filename, self.grid, self.M)
-
-        config.set_string("input.file", self.filename)
-
-    def runTest(self):
-        "Model PIK"
-        model = PISM.SurfacePIK(self.grid, PISM.AtmosphereUniform(self.grid))
+        os.remove(self.filename)
+        os.remove(self.output_filename)
+        config.set_string("input.file", "")
+
+class Simple(TestCase):
+    def setUp(self):
+        self.grid = shallow_grid()
+        self.output_filename = "simple_output.nc"
+        self.atmosphere = PISM.AtmosphereUniform(self.grid)
+        self.geometry = PISM.Geometry(self.grid)
+
+    def simple_test(self):
+        "Model 'simple'"
+        atmosphere = self.atmosphere
+
+        model = PISM.SurfaceSimple(self.grid, atmosphere)
 
         model.init(self.geometry)
 
         model.update(self.geometry, 0, 1)
 
-        check_model(model, self.T, 0.0, self.M, accumulation=self.M)
+        T = sample(atmosphere.mean_annual_temp())
+        M = sample(atmosphere.mean_precipitation())
+
+        check_model(model, T, 0.0, M, accumulation=M)
 
         write_state(model, self.output_filename)
         probe_interface(model)
 
     def tearDown(self):
-        os.remove(self.filename)
-        os.remove(self.output_filename)
-        config.set_string("input.file", "")
-
-class Simple(TestCase):
-    def setUp(self):
-        self.grid = dummy_grid()
-        self.output_filename = "simple_output.nc"
-        self.atmosphere = PISM.AtmosphereUniform(self.grid)
-        self.geometry = create_geometry(self.grid)
-
-    def runTest(self):
-        "Model Simple"
-        atmosphere = self.atmosphere
-
-        model = PISM.SurfaceSimple(self.grid, atmosphere)
-
-        model.init(self.geometry)
-
-        model.update(self.geometry, 0, 1)
-
-        T = sample(atmosphere.mean_annual_temp())
-        M = sample(atmosphere.mean_precipitation())
-
-        check_model(model, T, 0.0, M, accumulation=M)
-
-        write_state(model, self.output_filename)
-        probe_interface(model)
-
-    def tearDown(self):
         os.remove(self.output_filename)
 
 class Anomaly(TestCase):
     def setUp(self):
         self.filename = "surface_anomaly_input.nc"
         self.output_filename = "anomaly_output.nc"
-        self.grid = dummy_grid()
-        self.geometry = create_geometry(self.grid)
-        self.model = PISM.SurfaceSimple(self.grid, PISM.AtmosphereUniform(self.grid))
-        self.dSMB = -(config.get_double("atmosphere.uniform.precipitation", "kg m-2 s-1") + 5.0)
+        self.grid = shallow_grid()
+        self.geometry = PISM.Geometry(self.grid)
+        self.model = surface_simple(self.grid)
+        self.dSMB = -(config.get_number("atmosphere.uniform.precipitation", "kg m-2 s-1") + 5.0)
         self.dT = 2.0
 
         PISM.util.prepare_output(self.filename)
@@ -702,8 +469,8 @@
 
         delta_T.write(self.filename)
 
-    def runTest(self):
-        "Modifier Anomaly"
+    def anomaly_test(self):
+        "Modifier 'anomaly'"
 
         config.set_string("surface.anomaly.file", self.filename)
 
@@ -728,51 +495,30 @@
         os.remove(self.output_filename)
 
 class Cache(TestCase):
-    def create_delta_T_file(self, filename):
-        """Create a delta_T input file covering the interval [0, 4] years. When used with the
-        'Cache' modifier with the update interval of 2, this data will be sampled every 2
-        years, producing [1, 1, 3, 3].
-        """
-        f = netCDF4.Dataset(filename, "w")
-        f.createDimension("time", 4)
-        f.createDimension("bnds", 2)
-        t = f.createVariable("time", "d", ("time",))
-        t.units = "seconds"
-        t.bounds = "time_bounds"
-        t_bnds = f.createVariable("time_bounds", "d", ("time", "bnds"))
-        delta_T = f.createVariable("delta_T", "d", ("time",))
-        delta_T.units = "Kelvin"
-        t[:] = [0.5, 1.5, 2.5, 3.5]
-        t[:] *= seconds_per_year
-        t_bnds[:, 0] = [0, 1, 2, 3]
-        t_bnds[:, 1] = [1, 2, 3, 4]
-        t_bnds[:, :] *= seconds_per_year
-        delta_T[:] = [1, 2, 3, 4]
-        f.close()
-
     def setUp(self):
         self.filename = "dT.nc"
         self.output_filename = "cache_output.nc"
-        self.grid = dummy_grid()
-        self.geometry = create_geometry(self.grid)
-
-        self.constant = PISM.SurfaceSimple(self.grid, PISM.AtmosphereUniform(self.grid))
-        self.delta_T = PISM.SurfaceDeltaT(self.grid, self.constant)
-
-        self.create_delta_T_file(self.filename)
-        options.setValue("-surface_delta_T_file", self.filename)
-
-        config.set_double("surface.cache.update_interval", 2.0)
-
-    def runTest(self):
-        "Modifier Cache"
->>>>>>> e783d014
+        self.grid = shallow_grid()
+        self.geometry = PISM.Geometry(self.grid)
+
+        self.simple = surface_simple(self.grid)
+        self.delta_T = PISM.SurfaceDeltaT(self.grid, self.simple)
+
+        time_bounds = np.array([0, 1, 1, 2, 2, 3, 3, 4]) * seconds_per_year
+        create_scalar_forcing(self.filename, "delta_T", "Kelvin", [1, 2, 3, 4],
+                              times=None, time_bounds=time_bounds)
+
+        config.set_string("surface.delta_T.file", self.filename)
+
+        config.set_number("surface.cache.update_interval", 2.0)
+
+    def test_surface_cache(self):
+        "Modifier 'cache'"
 
         modifier = PISM.SurfaceCache(self.grid, self.delta_T)
 
         modifier.init(self.geometry)
 
-<<<<<<< HEAD
         dt = seconds_per_year
 
         N = 4
@@ -782,64 +528,9 @@
             modifier.update(self.geometry, t, dt)
 
             original = sample(self.simple.temperature())
-=======
-        t = 0
-        dt = seconds_per_year
-
-        diff = []
-        while t < 4 * seconds_per_year:
-            modifier.update(self.geometry, t, dt)
-
-            original = sample(self.constant.temperature())
->>>>>>> e783d014
             cached = sample(modifier.temperature())
 
             diff.append(cached - original)
-
-<<<<<<< HEAD
-        np.testing.assert_almost_equal(diff, [1, 1, 3, 3])
-
-    def tearDown(self):
-        os.remove(self.filename)
-
-class Forcing(TestCase):
-    def setUp(self):
-        self.filename = "forcing_input.nc"
-        self.grid = shallow_grid()
-        self.geometry = PISM.Geometry(self.grid)
-        self.simple = surface_simple(self.grid)
-
-        config.set_string("surface.force_to_thickness_file", self.filename)
-
-        ice_density = config.get_number("constants.ice.density")
-        alpha = config.get_number("surface.force_to_thickness.alpha", "second-1")
-
-        self.H = 500.0
-        self.H_target = 1000.0
-        self.dSMB = ice_density * alpha * (self.H_target - self.H)
-
-        output = PISM.util.prepare_output(self.filename)
-        # target thickness
-        self.geometry.ice_thickness.set(self.H_target)
-        self.geometry.ice_thickness.write(output)
-
-        # ftt mask
-        ftt_mask = PISM.IceModelVec2Int(self.grid, "ftt_mask", PISM.WITHOUT_GHOSTS)
-        ftt_mask.set(1.0)
-        ftt_mask.write(output)
-
-        self.geometry.ice_thickness.set(self.H)
-        self.geometry.ensure_consistency(0.0)
-
-    def tearDown(self):
-        os.remove(self.filename)
-
-    def test_surface_forcing(self):
-        "Modifier 'forcing'"
-
-        modifier = PISM.SurfaceForceThickness(self.grid, self.simple)
-=======
-            t += dt
 
         np.testing.assert_almost_equal(diff, [1, 1, 3, 3])
 
@@ -852,9 +543,9 @@
 
 class ForceThickness(TestCase):
     def setUp(self):
-        self.grid = dummy_grid()
-        self.geometry = create_geometry(self.grid)
-        self.model = PISM.SurfaceSimple(self.grid, PISM.AtmosphereUniform(self.grid))
+        self.grid = shallow_grid()
+        self.geometry = PISM.Geometry(self.grid)
+        self.model = surface_simple(self.grid)
         self.filename = "force_to_thickness_input.nc"
         self.output_filename = "force_to_thickness_output.nc"
 
@@ -872,13 +563,13 @@
         ftt_mask.write(self.filename)
 
         alpha       = 10.0
-        ice_density = config.get_double("constants.ice.density")
+        ice_density = config.get_number("constants.ice.density")
         self.dSMB   = -ice_density * alpha * self.dH
 
         config.set_string("surface.force_to_thickness_file", self.filename)
-        config.set_double("surface.force_to_thickness.alpha", convert(alpha, "1/s", "1/year"))
-
-    def runTest(self):
+        config.set_number("surface.force_to_thickness.alpha", convert(alpha, "1/s", "1/year"))
+
+    def forcing_test(self):
         "Modifier ForceThickness"
         modifier = PISM.SurfaceForceThickness(self.grid, self.model)
 
@@ -904,11 +595,11 @@
 
 class EISMINTII(TestCase):
     def setUp(self):
-        self.grid = dummy_grid()
-        self.geometry = create_geometry(self.grid)
+        self.grid = shallow_grid()
+        self.geometry = PISM.Geometry(self.grid)
         self.output_filename = "eismint_output.nc"
 
-    def runTest(self):
+    def eismintii_test(self):
         "Model EISMINTII: define and write model state; get diagnostics"
 
         for experiment in "ABCDEFGHIJKL":
@@ -931,22 +622,19 @@
 
 class Initialization(TestCase):
     def setUp(self):
-        self.grid = dummy_grid()
-        self.geometry = create_geometry(self.grid)
+        self.grid = shallow_grid()
+        self.geometry = PISM.Geometry(self.grid)
         self.output_filename = "init_output.nc"
-        self.model = PISM.SurfaceSimple(self.grid, PISM.AtmosphereUniform(self.grid))
-
-    def runTest(self):
+        self.model = surface_simple(self.grid)
+
+    def initialization_test(self):
         "Modifier InitializationHelper"
 
         modifier = PISM.SurfaceInitialization(self.grid, self.model)
->>>>>>> e783d014
 
         modifier.init(self.geometry)
 
         modifier.update(self.geometry, 0, 1)
-<<<<<<< HEAD
-=======
 
         write_state(modifier, self.output_filename)
         probe_interface(modifier)
@@ -956,10 +644,10 @@
 
 class Factory(TestCase):
     def setUp(self):
-        self.grid = dummy_grid()
-        self.geometry = create_geometry(self.grid)
-
-    def runTest(self):
+        self.grid = shallow_grid()
+        self.geometry = PISM.Geometry(self.grid)
+
+    def factory_test(self):
         "Surface model factory"
         atmosphere = PISM.AtmosphereUniform(self.grid)
 
@@ -1066,8 +754,8 @@
 
         self.ctx = PISM.Context()
 
-        self.grid = dummy_grid()
-        self.geometry = create_geometry(self.grid)
+        self.grid = shallow_grid()
+        self.geometry = PISM.Geometry(self.grid)
 
         self.geometry.ice_surface_elevation.set(100.0)
 
@@ -1080,7 +768,7 @@
         self.ctx.config.set_string("surface.ismip6.file", self.forcing_file)
         self.ctx.config.set_string("surface.ismip6.reference_file", self.reference_file)
 
-    def runTest(self):
+    def ismip6_test(self):
         "Surface model ISMIP6"
 
         atmosphere = PISM.AtmosphereUniform(self.grid)
@@ -1097,18 +785,11 @@
     def tearDown(self):
         os.remove(self.reference_file)
         os.remove(self.forcing_file)
->>>>>>> e783d014
-
-        check_modifier(self.simple, modifier, SMB=self.dSMB)
-
-<<<<<<< HEAD
-class EISMINTII(TestCase):
-    def test_eismint2(self):
-        raise SkipTest("not implemented")
-=======
+
+if __name__ == "__main__":
+
     t = ISMIP6()
->>>>>>> e783d014
-
-class Initialization(TestCase):
-    def test_initialization(self):
-        raise SkipTest("not implemented")+
+    t.setUp()
+    t.ismip6_test()
+    t.tearDown()